--- conflicted
+++ resolved
@@ -25,9 +25,6 @@
  * SOFTWARE.
  *
  */
-
-#ifndef CSV_IO_HPP
-#define CSV_IO_HPP
 
 #include <algorithm>
 #include <cassert>
@@ -739,8 +736,4 @@
 
 }  // namespace csvio::helper
 
-<<<<<<< HEAD
-#endif _CSV_IO_HPP_
-=======
-#endif // CSV_IO_HPP
->>>>>>> 6f95cbd2
+#endif // CSV_IO_HPP